#!/usr/bin/env -S python -u

'''
Copyright 2009, The Android Open Source Project

Licensed under the Apache License, Version 2.0 (the "License");
you may not use this file except in compliance with the License.
You may obtain a copy of the License at

  http://www.apache.org/licenses/LICENSE-2.0

Unless required by applicable law or agreed to in writing, software
distributed under the License is distributed on an "AS IS" BASIS,
WITHOUT WARRANTIES OR CONDITIONS OF ANY KIND, either express or implied.
See the License for the specific language governing permissions and
limitations under the License.
'''

# Script to highlight adb logcat output for console
# Originally written by Jeff Sharkey, http://jsharkey.org/
# Piping detection and popen() added by other Android team members
# Package filtering and output improvements by Jake Wharton, http://jakewharton.com

import argparse
import sys
import re
import subprocess
from subprocess import PIPE

__version__ = '2.1.1'

LOG_LEVELS = 'VDIWEF'
LOG_LEVELS_MAP = dict([(LOG_LEVELS[i], i) for i in range(len(LOG_LEVELS))])
parser = argparse.ArgumentParser(description='Filter logcat by package name')
parser.add_argument('package', nargs='*', help='Application package name(s)')
parser.add_argument('-w', '--tag-width', metavar='N', dest='tag_width', type=int, default=23, help='Width of log tag')
parser.add_argument('-l', '--min-level', dest='min_level', type=str, choices=LOG_LEVELS+LOG_LEVELS.lower(), default='V', help='Minimum level to be displayed')
parser.add_argument('--color-gc', dest='color_gc', action='store_true', help='Color garbage collection')
parser.add_argument('--always-display-tags', dest='always_tags', action='store_true',help='Always display the tag name')
parser.add_argument('--current', dest='current_app', action='store_true',help='Filter logcat by current running app')
parser.add_argument('-s', '--serial', dest='device_serial', help='Device serial number (adb -s option)')
parser.add_argument('-d', '--device', dest='use_device', action='store_true', help='Use first device for log input (adb -d option)')
parser.add_argument('-e', '--emulator', dest='use_emulator', action='store_true', help='Use first emulator for log input (adb -e option)')
parser.add_argument('-c', '--clear', dest='clear_logcat', action='store_true', help='Clear the entire log before running')
parser.add_argument('-t', '--tag', dest='tag', action='append', help='Filter output by specified tag(s)')
parser.add_argument('-i', '--ignore-tag', dest='ignored_tag', action='append', help='Filter output by ignoring specified tag(s)')
parser.add_argument('-m', '--msgs', dest='msg', action='append', help='Only output messages with regex(s)')
parser.add_argument('-v', '--version', action='version', version='%(prog)s ' + __version__, help='Print the version number and exit')
parser.add_argument('-a', '--all', dest='all', action='store_true', default=False, help='Print all log messages')

args = parser.parse_args()
min_level = LOG_LEVELS_MAP[args.min_level.upper()]

package = args.package

base_adb_command = ['adb']
if args.device_serial:
  base_adb_command.extend(['-s', args.device_serial])
if args.use_device:
  base_adb_command.append('-d')
if args.use_emulator:
  base_adb_command.append('-e')

if args.current_app:
  system_dump_command = base_adb_command + ["shell", "dumpsys", "activity", "activities"]
  system_dump = subprocess.Popen(system_dump_command, stdout=PIPE, stderr=PIPE).communicate()[0]
  running_package_name = re.search(".*TaskRecord.*A[= ]([^ ^}]*)", str(system_dump)).group(1)
  package.append(running_package_name)

if len(package) == 0:
  args.all = True

# Store the names of packages for which to match all processes.
catchall_package = list(filter(lambda package: package.find(":") == -1, package))
# Store the name of processes to match exactly.
named_processes = list(filter(lambda package: package.find(":") != -1, package))
# Convert default process names from <package>: (cli notation) to <package> (android notation) in the exact names match group.
named_processes = map(lambda package: package if package.find(":") != len(package) - 1 else package[:-1], named_processes)

header_size = args.tag_width + 1 + 3 + 1 # space, level, space

stdout_isatty = sys.stdout.isatty()

width = -1
try:
  # Get the current terminal width
  import fcntl, termios, struct
  h, width = struct.unpack('hh', fcntl.ioctl(0, termios.TIOCGWINSZ, struct.pack('hh', 0, 0)))
except:
  pass

BLACK, RED, GREEN, YELLOW, BLUE, MAGENTA, CYAN, WHITE = range(8)

RESET = '\033[0m'

def termcolor(fg=None, bg=None):
  codes = []
  if fg is not None: codes.append('3%d' % fg)
  if bg is not None: codes.append('10%d' % bg)
  return '\033[%sm' % ';'.join(codes) if codes else ''

def colorize(message, fg=None, bg=None):
  return termcolor(fg, bg) + message + RESET if stdout_isatty else message

def indent_wrap(message):
  if width == -1:
    return message
  message = message.replace('\t', '    ')
  wrap_area = width - header_size
  messagebuf = ''
  current = 0
  while current < len(message):
    next = min(current + wrap_area, len(message))
    messagebuf += message[current:next]
    if next < len(message):
      messagebuf += '\n'
      messagebuf += ' ' * header_size
    current = next
  return messagebuf


LAST_USED = [RED, GREEN, YELLOW, BLUE, MAGENTA, CYAN]
KNOWN_TAGS = {
  'dalvikvm': WHITE,
  'Process': WHITE,
  'ActivityManager': WHITE,
  'ActivityThread': WHITE,
  'AndroidRuntime': CYAN,
  'jdwp': WHITE,
  'StrictMode': WHITE,
  'DEBUG': YELLOW,
}

def allocate_color(tag):
  # this will allocate a unique format for the given tag
  # since we dont have very many colors, we always keep track of the LRU
  if tag not in KNOWN_TAGS:
    KNOWN_TAGS[tag] = LAST_USED[0]
  color = KNOWN_TAGS[tag]
  if color in LAST_USED:
    LAST_USED.remove(color)
    LAST_USED.append(color)
  return color


RULES = {
  # StrictMode policy violation; ~duration=319 ms: android.os.StrictMode$StrictModeDiskWriteViolation: policy=31 violation=1
  re.compile(r'^(StrictMode policy violation)(; ~duration=)(\d+ ms)')
    : r'%s\1%s\2%s\3%s' % (termcolor(RED), RESET, termcolor(YELLOW), RESET),
}

# Only enable GC coloring if the user opted-in
if args.color_gc:
  # GC_CONCURRENT freed 3617K, 29% free 20525K/28648K, paused 4ms+5ms, total 85ms
  key = re.compile(r'^(GC_(?:CONCURRENT|FOR_M?ALLOC|EXTERNAL_ALLOC|EXPLICIT) )(freed <?\d+.)(, \d+\% free \d+./\d+., )(paused \d+ms(?:\+\d+ms)?)')
  val = r'\1%s\2%s\3%s\4%s' % (termcolor(GREEN), RESET, termcolor(YELLOW), RESET)

  RULES[key] = val


TAGTYPES = {
  'V': colorize(' V ', fg=WHITE, bg=BLACK),
  'D': colorize(' D ', fg=BLACK, bg=BLUE),
  'I': colorize(' I ', fg=BLACK, bg=GREEN),
  'W': colorize(' W ', fg=BLACK, bg=YELLOW),
  'E': colorize(' E ', fg=BLACK, bg=RED),
  'F': colorize(' F ', fg=BLACK, bg=RED),
}

PID_LINE = re.compile(r'^\w+\s+(\w+)\s+\w+\s+\w+\s+\w+\s+\w+\s+\w+\s+\w\s([\w|\.|\/]+)$')
PID_START = re.compile(r'^.*: Start proc ([a-zA-Z0-9._:]+) for ([a-z]+ [^:]+): pid=(\d+) uid=(\d+) gids=(.*)$')
PID_START_5_1 = re.compile(r'^.*: Start proc (\d+):([a-zA-Z0-9._:]+)/[a-z0-9]+ for (.*)$')
PID_START_DALVIK = re.compile(r'^E/dalvikvm\(\s*(\d+)\): >>>>> ([a-zA-Z0-9._:]+) \[ userId:0 \| appId:(\d+) \]$')
PID_KILL  = re.compile(r'^Killing (\d+):([a-zA-Z0-9._:]+)/[^:]+: (.*)$')
PID_LEAVE = re.compile(r'^No longer want ([a-zA-Z0-9._:]+) \(pid (\d+)\): .*$')
PID_DEATH = re.compile(r'^Process ([a-zA-Z0-9._:]+) \(pid (\d+)\) has died.?$')
LOG_LINE  = re.compile(r'^([A-Z])/(.+?)\( *(\d+)\): (.*?)$')
BUG_LINE  = re.compile(r'.*nativeGetEnabledTags.*')
BACKTRACE_LINE = re.compile(r'^#(.*?)pc\s(.*?)$')

adb_command = base_adb_command[:]
adb_command.append('logcat')
adb_command.extend(['-v', 'brief'])

# Clear log before starting logcat
if args.clear_logcat:
  adb_clear_command = list(adb_command)
  adb_clear_command.append('-c')
  adb_clear = subprocess.Popen(adb_clear_command)

  while adb_clear.poll() is None:
    pass

# This is a ducktype of the subprocess.Popen object
class FakeStdinProcess():
  def __init__(self):
    self.stdout = sys.stdin
  def poll(self):
    return None

if sys.stdin.isatty():
  adb = subprocess.Popen(adb_command, stdin=PIPE, stdout=PIPE)
else:
  adb = FakeStdinProcess()
pids = set()
last_tag = None
app_pid = None

def match_packages(token):
  if len(package) == 0:
    return True
  if token in named_processes:
    return True
  index = token.find(':')
  return (token in catchall_package) if index == -1 else (token[:index] in catchall_package)

def parse_death(tag, message):
  if tag != 'ActivityManager':
    return None, None
  kill = PID_KILL.match(message)
  if kill:
    pid = kill.group(1)
    package_line = kill.group(2)
    if match_packages(package_line) and pid in pids:
      return pid, package_line
  leave = PID_LEAVE.match(message)
  if leave:
    pid = leave.group(2)
    package_line = leave.group(1)
    if match_packages(package_line) and pid in pids:
      return pid, package_line
  death = PID_DEATH.match(message)
  if death:
    pid = death.group(2)
    package_line = death.group(1)
    if match_packages(package_line) and pid in pids:
      return pid, package_line
  return None, None

def parse_start_proc(line):
  start = PID_START_5_1.match(line)
  if start is not None:
    line_pid, line_package, target = start.groups()
    return line_package, target, line_pid, '', ''
  start = PID_START.match(line)
  if start is not None:
    line_package, target, line_pid, line_uid, line_gids = start.groups()
    return line_package, target, line_pid, line_uid, line_gids
  start = PID_START_DALVIK.match(line)
  if start is not None:
    line_pid, line_package, line_uid = start.groups()
    return line_package, '', line_pid, line_uid, ''
  return None

def tag_in_tags_regex(tag, tags):
  return any(re.match(r'^' + t + r'$', tag) for t in map(str.strip, tags))

def msg_in_msgs_regex(msg, msgs):
  return any(re.match('.*' + t + r'.*', msg) for t in map(str.strip, msgs))

ps_command = base_adb_command + ['shell', 'ps']
ps_pid = subprocess.Popen(ps_command, stdin=PIPE, stdout=PIPE, stderr=PIPE)
while True:
  try:
    line = ps_pid.stdout.readline().decode('utf-8', 'replace').strip()
  except KeyboardInterrupt:
    break
  if len(line) == 0:
    break

  pid_match = PID_LINE.match(line)
  if pid_match is not None:
    pid = pid_match.group(1)
    proc = pid_match.group(2)
    if proc in catchall_package:
      seen_pids = True
      pids.add(pid)

while adb.poll() is None:
  try:
    line = adb.stdout.readline().decode('utf-8', 'replace').strip()
  except KeyboardInterrupt:
    break
  if len(line) == 0:
    break

  bug_line = BUG_LINE.match(line)
  if bug_line is not None:
    continue

  log_line = LOG_LINE.match(line)
  if log_line is None:
    continue

  level, tag, owner, message = log_line.groups()
  tag = tag.strip()
  start = parse_start_proc(line)
  if start:
    line_package, target, line_pid, line_uid, line_gids = start
    if match_packages(line_package):
      pids.add(line_pid)

      app_pid = line_pid

      linebuf  = '\n'
      linebuf += colorize(' ' * (header_size - 1), bg=WHITE)
      linebuf += indent_wrap(' Process %s created for %s\n' % (line_package, target))
      linebuf += colorize(' ' * (header_size - 1), bg=WHITE)
      linebuf += ' PID: %s   UID: %s   GIDs: %s' % (line_pid, line_uid, line_gids)
      linebuf += '\n'
      print(linebuf)
      last_tag = None # Ensure next log gets a tag printed

  dead_pid, dead_pname = parse_death(tag, message)
  if dead_pid:
    pids.remove(dead_pid)
    linebuf  = '\n'
    linebuf += colorize(' ' * (header_size - 1), bg=RED)
    linebuf += ' Process %s (PID: %s) ended' % (dead_pname, dead_pid)
    linebuf += '\n'
    print(linebuf)
    last_tag = None # Ensure next log gets a tag printed

  # Make sure the backtrace is printed after a native crash
  if tag == 'DEBUG':
    bt_line = BACKTRACE_LINE.match(message.lstrip())
    if bt_line is not None:
      message = message.lstrip()
      owner = app_pid

  if not args.all and owner not in pids:
    continue
  if level in LOG_LEVELS_MAP and LOG_LEVELS_MAP[level] < min_level:
    continue
  if args.ignored_tag and tag_in_tags_regex(tag, args.ignored_tag):
    continue
  if args.tag and not tag_in_tags_regex(tag, args.tag):
    continue
  if args.msg and not msg_in_msgs_regex(message, args.msg):
    continue

  linebuf = ''

  if args.tag_width > 0:
    # right-align tag title and allocate color if needed
    if tag != last_tag or args.always_tags:
      last_tag = tag
      color = allocate_color(tag)
      tag = tag[-args.tag_width:].rjust(args.tag_width)
      linebuf += colorize(tag, fg=color)
    else:
      linebuf += ' ' * args.tag_width
    linebuf += ' '

  # write out level colored edge
  if level in TAGTYPES:
    linebuf += TAGTYPES[level]
  else:
    linebuf += ' ' + level + ' '
  linebuf += ' '

  # format tag message using rules
  for matcher in RULES:
    replace = RULES[matcher]
    message = matcher.sub(replace, message)

  linebuf += indent_wrap(message)
<<<<<<< HEAD
  if sys.stdout.encoding.upper() not in ['UTF-8', 'UTF8']:
    print(linebuf.encode('utf-8'))
  else:
    print(linebuf)
=======
  print(linebuf)
>>>>>>> 652f4617
<|MERGE_RESOLUTION|>--- conflicted
+++ resolved
@@ -365,11 +365,7 @@
     message = matcher.sub(replace, message)
 
   linebuf += indent_wrap(message)
-<<<<<<< HEAD
   if sys.stdout.encoding.upper() not in ['UTF-8', 'UTF8']:
     print(linebuf.encode('utf-8'))
   else:
-    print(linebuf)
-=======
-  print(linebuf)
->>>>>>> 652f4617
+    print(linebuf)