--- conflicted
+++ resolved
@@ -407,13 +407,9 @@
     message = matcher.sub(replace, message)
 
   linebuf += indent_wrap(message)
-<<<<<<< HEAD
   if sys.stdout.encoding.upper() not in ['UTF-8', 'UTF8']:
     print(linebuf.encode('utf-8'))
   else:
     print(linebuf)
-=======
-  print(linebuf.encode('utf-8'))
-
-clear_term_title()
->>>>>>> 0431cbe6
+
+clear_term_title()